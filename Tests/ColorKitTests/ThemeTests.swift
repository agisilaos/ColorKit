import XCTest
import SwiftUI
@testable import ColorKit

#if canImport(SwiftUI) && (os(iOS) && !(targetEnvironment(macCatalyst)) && swift(>=5.5))
final class ThemeTests: XCTestCase {

    @MainActor
    func testThemeCreation() {
        // Test creating a theme with individual colors
        let theme = ColorTheme(
            name: "Test Theme",
            primary: Color.red,
            secondary: Color.blue,
            accent: Color.green,
            background: Color.white,
            text: Color.black
        )

        XCTAssertEqual(theme.name, "Test Theme")

        // Test creating a theme with color sets
        let primarySet = ThemeColorSet(base: Color.red, light: Color.pink, dark: Color.purple)
        let secondarySet = ThemeColorSet(base: Color.blue, light: Color.gray, dark: Color.purple)
<<<<<<< HEAD
        let accentSet = ThemeColorSet(base: Color.green, light: Color.yellow, dark: Color.orange)
=======
        let accentSet = ThemeColorSet(base: Color.green, light: Color.purple, dark: Color.gray)
>>>>>>> 785cb996
        let backgroundSet = ThemeColorSet(base: Color.white, light: Color.white, dark: Color.gray)
        let textSet = ThemeColorSet(base: Color.black, light: Color.gray, dark: Color.black)
        let statusSet = StatusColorSet(success: Color.green, warning: Color.yellow, error: Color.red)

        let fullTheme = ColorTheme(
            name: "Full Theme",
            primary: primarySet,
            secondary: secondarySet,
            accent: accentSet,
            background: backgroundSet,
            text: textSet,
            status: statusSet
        )

        XCTAssertEqual(fullTheme.name, "Full Theme")
    }

    @MainActor
    func testThemeManager() {
        let manager = ThemeManager.shared

        // Test default themes
        XCTAssertEqual(manager.availableThemes.count, 2)
        XCTAssertEqual(manager.currentTheme.name, "Default Light")

        // Test registering a new theme
        let newTheme = ColorTheme(
            name: "Custom Theme",
            primary: Color.purple,
            secondary: Color.orange,
            accent: Color.yellow,
            background: Color.gray,
            text: Color.white
        )

        let result = manager.register(theme: newTheme)
        XCTAssertTrue(result)
        XCTAssertEqual(manager.availableThemes.count, 3)

        // Test switching themes
        let switchResult = manager.switchToTheme(named: "Custom Theme")
        XCTAssertTrue(switchResult)
        XCTAssertEqual(manager.currentTheme.name, "Custom Theme")

        // Test switching to a non-existent theme
        let failedSwitchResult = manager.switchToTheme(named: "Non-existent Theme")
        XCTAssertFalse(failedSwitchResult)

        // Test registering a theme with a duplicate name
        let duplicateTheme = ColorTheme(
            name: "Custom Theme",
            primary: Color.red,
            secondary: Color.blue,
            accent: Color.green,
            background: Color.white,
            text: Color.black
        )

        let duplicateResult = manager.register(theme: duplicateTheme)
        XCTAssertFalse(duplicateResult)
        XCTAssertEqual(manager.availableThemes.count, 3)
    }

    @MainActor
    func testThemeColorSet() {
<<<<<<< HEAD
=======
        // Test creating a color set directly
        let directSet = ThemeColorSet(
            base: Color.blue,
            light: Color.purple,
            dark: Color.gray
        )
        
>>>>>>> 785cb996
        // Test generating a color set from a base color
        let generatedSet = ThemeColorSet.from(base: Color.blue)

        XCTAssertNotNil(generatedSet)
    }
}
#endif<|MERGE_RESOLUTION|>--- conflicted
+++ resolved
@@ -22,11 +22,7 @@
         // Test creating a theme with color sets
         let primarySet = ThemeColorSet(base: Color.red, light: Color.pink, dark: Color.purple)
         let secondarySet = ThemeColorSet(base: Color.blue, light: Color.gray, dark: Color.purple)
-<<<<<<< HEAD
-        let accentSet = ThemeColorSet(base: Color.green, light: Color.yellow, dark: Color.orange)
-=======
         let accentSet = ThemeColorSet(base: Color.green, light: Color.purple, dark: Color.gray)
->>>>>>> 785cb996
         let backgroundSet = ThemeColorSet(base: Color.white, light: Color.white, dark: Color.gray)
         let textSet = ThemeColorSet(base: Color.black, light: Color.gray, dark: Color.black)
         let statusSet = StatusColorSet(success: Color.green, warning: Color.yellow, error: Color.red)
@@ -92,16 +88,6 @@
 
     @MainActor
     func testThemeColorSet() {
-<<<<<<< HEAD
-=======
-        // Test creating a color set directly
-        let directSet = ThemeColorSet(
-            base: Color.blue,
-            light: Color.purple,
-            dark: Color.gray
-        )
-        
->>>>>>> 785cb996
         // Test generating a color set from a base color
         let generatedSet = ThemeColorSet.from(base: Color.blue)
 
